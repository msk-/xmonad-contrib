# Change Log / Release Notes

## 0.14

### Breaking Changes

  * `XMonad.Layout.Spacing`

    Rewrite `XMonad.Layout.Spacing`. Borders are no longer uniform but composed
    of four sides each with its own border width. The screen and window borders
    are now separate and can be independently toggled on/off. The screen border
    examines the window/rectangle list resulting from 'runLayout' rather than
    the stack, which makes it compatible with layouts such as the builtin
    `Full`. The child layout will always be called with the screen border. If
    only a single window is displayed (and `smartBorder` enabled), it will be
    expanded into the original layout rectangle. Windows that are displayed but
    not part of the stack, such as those created by 'XMonad.Layout.Decoration',
    will be shifted out of the way, but not scaled (not possible for windows
    created by XMonad). This isn't perfect, so you might want to disable
    `Spacing` on such layouts.

  * `XMonad.Util.SpawnOnce`

    - Added `spawnOnOnce`, `spawnNOnOnce` and `spawnAndDoOnce`. These are useful in startup hooks
      to shift spawned windows to a specific workspace.

  * Adding handling of modifySpacing message in smartSpacing and smartSpacingWithEdge layout modifier

  * `XMonad.Actions.GridSelect`

    - Added field `gs_bordercolor` to `GSConfig` to specify border color.

  * `XMonad.Layout.Minimize`

     Though the interface it offers is quite similar, this module has been
     almost completely rewritten. The new `XMonad.Actions.Minimize` contains
     several functions that allow interaction with minimization window state.
     If you are using this module, you must upgrade your configuration to import
     `X.A.Minimize` and use `maximizeWindow` and `withLastMinimized` instead of
     sending messages to `Minimized` layout. `XMonad.Hooks.RestoreMinimized` has
     been completely deprecated, and its functions have no effect.

  * `XMonad.Prompt.Unicode`

    - `unicodePrompt :: String -> XPConfig -> X ()` now additionally takes a
      filepath to the `UnicodeData.txt` file containing unicode data.

  * `XMonad.Actions.PhysicalScreens`

    `getScreen`, `viewScreen`, `sendToScreen`, `onNextNeighbour`, `onPrevNeighbour` now need a extra parameter
    of type `ScreenComparator`. This allow the user to specify how he want his screen to be ordered default
    value are:

     - `def`(same as verticalScreenOrderer) will keep previous behavior
     - `verticalScreenOrderer`
     - `horizontalScreenOrderer`

    One can build his custom ScreenOrderer using:
     - `screenComparatorById` (allow to order by Xinerama id)
     - `screenComparatorByRectangle` (allow to order by screen coordonate)
     - `ScreenComparator` (allow to mix ordering by screen coordonate and xinerama id)

  * `XMonad.Util.WorkspaceCompare`

    `getXineramaPhysicalWsCompare` now need a extra argument of type `ScreenComparator` defined in
    `XMonad.Actions.PhysicalScreens` (see changelog of this module for more information)

  * `XMonad.Hooks.EwmhDesktops`

    - Simplify ewmhDesktopsLogHookCustom, and remove the gnome-panel specific
      remapping of all visible windows to the active workspace (#216).
    - Handle workspace renames that might be occuring in the custom function
      that is provided to ewmhDesktopsLogHookCustom.

  * `XMonad.Hooks.DynamicLog`

    - Support xmobar's \<action> and \<raw> tags; see `xmobarAction` and
      `xmobarRaw`.

  * `XMonad.Layout.NoBorders`

    The layout now maintains a list of windows that never have borders, and a
    list of windows that always have borders. Use `BorderMessage` to manage
    these lists and the accompanying event hook (`borderEventHook`) to remove
    destroyed windows from them. Also provides the `hasBorder` manage hook.

    Two new conditions have been added to `Ambiguity`: `OnlyLayoutFloat` and
    `OnlyLayoutFloatBelow`; `OnlyFloat` was renamed to `OnlyScreenFloat`.  See
    the documentation for more information.

    The type signature of `hiddens` was changed to accept a new `Rectangle`
    parameter representing the bounds of the parent layout, placed after the
    `WindowSet` parameter. Anyone defining a new instance of `SetsAmbiguous`
    will need to update their configuration. For example, replace "`hiddens amb
    wset mst wrs =`" either with "`hiddens amb wset _ mst wrs =`" or to make
    use of the new parameter with "`hiddens amb wset lr mst wrs =`".

  * `XMonad.Actions.MessageFeedback`

    - Follow the naming conventions of `XMonad.Operations`. Functions returning
      `X ()` are named regularly (previously these ended in underscore) while
      those returning `X Bool` are suffixed with an uppercase 'B'.
    - Provide all `X Bool` and `SomeMessage` variations for `sendMessage` and
      `sendMessageWithNoRefresh`, not just `sendMessageWithNoRefreshToCurrent`
      (renamed from `send`).
    - The new `tryInOrderB` and `tryMessageB` functions accept a parameter of
      type `SomeMessage -> X Bool`, which means you are no longer constrained
      to the behavior of the `sendMessageWithNoRefreshToCurrent` dispatcher.
    - The `send*Messages*` family of funtions allows for sequencing arbitrary
      sets of messages with minimal refresh. It makes little sense for these
      functions to support custom message dispatchers.
    - Remain backwards compatible. Maintain deprecated aliases of all renamed
      functions:
      - `send`          -> `sendMessageWithNoRefreshToCurrentB`
      - `sendSM`        -> `sendSomeMessageWithNoRefreshToCurrentB`
      - `sendSM_`       -> `sendSomeMessageWithNoRefreshToCurrent`
      - `tryInOrder`    -> `tryInOrderWithNoRefreshToCurrentB`
      - `tryInOrder_`   -> `tryInOrderWithNoRefreshToCurrent`
      - `tryMessage`    -> `tryMessageWithNoRefreshToCurrentB`
      - `tryMessage_`   -> `tryMessageWithNoRefreshToCurrent`

### New Modules

  * `XMonad.Layout.MultiToggle.TabBarDecoration`

    Provides a simple transformer for use with `XMonad.Layout.MultiToggle` to
    dynamically toggle `XMonad.Layout.TabBarDecoration`.

  * `XMonad.Layout.StateFull`

    Provides `StateFull`: a stateful form of `Full` that does not misbehave when
    floats are focused, and the `FocusTracking` layout transformer by means of
    which `StateFull` is implemented. `FocusTracking` simply holds onto the last
    true focus it was given and continues to use it as the focus for the
    transformed layout until it sees another. It can be used to improve the
    behaviour of a child layout that has not been given the focused window.

  * `XMonad.Actions.SwapPromote`

    Module for tracking master window history per workspace, and associated
    functions for manipulating the stack using such history.

  * `XMonad.Actions.CycleWorkspaceByScreen`

    A new module that allows cycling through previously viewed workspaces in the
    order they were viewed most recently on the screen where cycling is taking
    place.

    Also provides the `repeatableAction` helper function which can be used to
    build actions that can be repeated while a modifier key is held down.

  * `XMonad.Prompt.FuzzyMatch`

    Provides a predicate `fuzzyMatch` that is much more lenient in matching
    completions in `XMonad.Prompt` than the default prefix match.  Also provides
    a function `fuzzySort` that allows sorting the fuzzy matches by "how well"
    they match.

  * `XMonad.Utils.SessionStart`

    A new module that allows to query if this is the first time xmonad is
    started of the session, or a xmonad restart.

    Currently needs manual setting of the session start flag. This could be
    automated when this moves to the core repository.

<<<<<<< HEAD
  * `XMonad.Actions.EasyMotion`

    A new module that allows selection of visible screens using a key chord.
    Inspired by https://github.com/easymotion/vim-easymotion. See the animation
    in the vim-easymotion repo to get some idea of the functionality of this
    EasyMotion module.
=======
  * `XMonad.Layout.MultiDishes`

    A new layout based on Dishes, however it accepts additional configuration
    to allow multiple windows within a single stack.

  * `XMonad.Util.Rectangle`

    A new module for handling pixel rectangles.

  * `XMonad.Layout.BinaryColumn`

    A new module which provides a simple grid layout, halving the window
    sizes of each window after master.

    This is similar to Column, but splits the window in a way
    that maintains window sizes upon adding & removing windows as well as the
    option to specify a minimum window size.
>>>>>>> 16836b6f

### Bug Fixes and Minor Changes

  * `XMonad.Layout.Grid`

    Fix as per issue #223; Grid will no longer calculate more columns than there
    are windows.

  * `XMonad.Hooks.FadeWindows`

    Added support for GHC version 8.4.x by adding a Semigroup instance for
    Monoids

  * `XMonad.Hooks.WallpaperSetter`

    Added support for GHC version 8.4.x by adding a Semigroup instance for
    Monoids

  * `XMonad.Hooks.Mosaic`

    Added support for GHC version 8.4.x by adding a Semigroup instance for
    Monoids

  * `XMonad.Actions.Navigation2D`

    Added `sideNavigation` and a parameterised variant, providing a navigation
    strategy with fewer quirks for tiled layouts using X.L.Spacing.

  * `XMonad.Layout.Fullscreen`

    The fullscreen layouts will now not render any window that is totally
    obscured by fullscreen windows.

  * `XMonad.Layout.Gaps`

    Extended the sendMessage interface with `ModifyGaps` to allow arbitrary
    modifications to the `GapSpec`.

  * `XMonad.Layout.Groups`

    Added a new `ModifyX` message type that allows the modifying
    function to return values in the `X` monad.

  * `XMonad.Actions.Navigation2D`

    Generalised (and hence deprecated) hybridNavigation to hybridOf.

  * `XMonad.Layout.LayoutHints`

    Preserve the window order of the modified layout, except for the focused
    window that is placed on top. This fixes an issue where the border of the
    focused window in certain situations could be rendered below borders of
    unfocused windows. It also has a lower risk of interfering with the
    modified layout.

  * `XMonad.Layout.MultiColumns`

    The focused window is placed above the other windows if they would be made to
    overlap due to a layout modifier. (As long as it preserves the window order.)

  * `XMonad.Actions.GridSelect`

    - The vertical centring of text in each cell has been improved.

  * `XMonad.Actions.SpawnOn`

    - Bind windows spawns by child processes of the original window to the same
      workspace as the original window.

  * `XMonad.Util.WindowProperties`

    - Added the ability to test if a window has a tag from
      `XMonad.Actions.TagWindows`

  * `XMonad.Layout.Magnifier`

    - Handle `IncMasterN` messages.

  * `XMonad.Util.EZConfig`

    - Can now parse Latin1 keys, to better accommodate users with
      non-US keyboards.

  * `XMonad.Actions.Submap`

    Establish pointer grab to avoid freezing X, when button press occurs after
    submap key press.  And terminate submap at button press in the same way,
    as we do for wrong key press.

  * `XMonad.Hooks.SetWMName`

    Add function `getWMName`.

  * `XMonad.Hooks.ManageHelpers`

    Make type of ManageHook combinators more general.

  * `XMonad.Prompt`

    Export `insertString`.

  * `XMonad.Prompt.Window`

    - New function: `windowMultiPrompt` for using `mkXPromptWithModes`
      with window prompts.

  * `XMonad.Hooks.WorkspaceHistory`

    - Now supports per screen history.

  * `XMonad.Layout.ComboP`

    - New `PartitionWins` message to re-partition all windows into the
      configured sub-layouts.  Useful when window properties have
      changed and you want to re-sort windows into the appropriate
      sub-layout.

  * `XMonad.Actions.Minimize`

    - Now has `withFirstMinimized` and `withFirstMinimized'` so you can perform
      actions with both the last and first minimized windows easily.

  * `XMonad.Config.Gnome`

    - Update logout key combination (modm+shift+Q) to work with modern

  * `XMonad.Prompt.Pass`

    - New function `passTypePrompt` which uses `xdotool` to type in a password
      from the store, bypassing the clipboard.
    - Now handles password labels with spaces and special characters inside
      them.

  * `XMonad.Prompt.Unicode`

    - Persist unicode data cache across XMonad instances due to
      `ExtensibleState` now used instead of `unsafePerformIO`.
    - `typeUnicodePrompt :: String -> XPConfig -> X ()` provided to insert the
      Unicode character via `xdotool` instead of copying it to the paste buffer.
    - `mkUnicodePrompt :: String -> [String] -> String -> XPConfig -> X ()`
      acts as a generic function to pass the selected Unicode character to any
      program.

  * `XMonad.Prompt.AppendFile`

    - New function `appendFilePrompt'` which allows for transformation of the
      string passed by a user before writing to a file.

  * `XMonad.Hooks.DynamicLog`

    - Added a new function `dzenWithFlags` which allows specifying the arguments
    passed to `dzen2` invocation. The behaviour of current `dzen` function is
    unchanged.

  * `XMonad.Util.Dzen`

    - Now provides functions `fgColor` and `bgColor` to specify foreground and
    background color, `align` and `slaveAlign` to set text alignment, and
    `lineCount` to enable a second (slave) window that displays lines beyond
    the initial (title) one.

  * `XMonad.Hooks.DynamicLog`

    - Added optional `ppVisibleNoWindows` to differentiate between empty
      and non-empty visible workspaces in pretty printing.

  * `XMonad.Actions.DynamicWorkspaceOrder`

    - Added `updateName` and `removeName` to better control ordering when
      workspace names are changed or workspaces are removed.

  * `XMonad.Config.Azerty`

    * Added `belgianConfig` and `belgianKeys` to support Belgian AZERTY
      keyboards, which are slightly different from the French ones in the top
      row.

## 0.13 (February 10, 2017)

### Breaking Changes

  * The type of `completionKey` (of `XPConfig` record) has been
    changed from `KeySym` to `(KeyMask, KeySym)`. The default value
    for this is still bound to the `Tab` key.

  * New constructor `CenteredAt Rational Rational` added for
    `XMonad.Prompt.XPPosition`.

  * `XMonad.Prompt` now stores its history file in the XMonad cache
    directory in a file named `prompt-history`.

### New Modules

  * `XMonad.Layout.SortedLayout`

    A new LayoutModifier that sorts a given layout by a list of
    properties. The order of properties in the list determines
    the order of windows in the final layout. Any unmatched windows
    go to the end of the order.

  * `XMonad.Prompt.Unicode`

    A prompt to search a unicode character by its name, and put it into the
    clipboard.

  * `XMonad.Util.Ungrab`

    Release xmonad's keyboard and pointer grabs immediately, so
    screen grabbers and lock utilities, etc. will work. Replaces
    the short sleep hackaround.

  * `XMonad.Util.Loggers.NamedScratchpad`

    A collection of Loggers (see `XMonad.Util.Loggers`) for NamedScratchpads
    (see `XMonad.Util.NamedScratchpad`).

  * `XMonad.Util.NoTaskbar`

    Utility function and `ManageHook` to mark a window to be ignored by
    EWMH taskbars and pagers. Useful for `NamedScratchpad` windows, since
    you will usually be taken to the `NSP` workspace by them.

### Bug Fixes and Minor Changes

  * `XMonad.Hooks.ManageDocks`,

    - Fix a very annoying bug where taskbars/docs would be
      covered by windows.

    - Also fix a bug that caused certain Gtk and Qt application to
      have issues displaying menus and popups.

  * `XMonad.Layout.LayoutBuilder`

    Merge all functionality from `XMonad.Layout.LayoutBuilderP` into
    `XMonad.Layout.LayoutBuilder`.

  * `XMonad.Actions.WindowGo`

    - Fix `raiseNextMaybe` cycling between 2 workspaces only.

  * `XMonad.Actions.UpdatePointer`

    - Fix bug when cursor gets stuck in one of the corners.

  * `XMonad.Actions.DynamicProjects`

    - Switching away from a dynamic project that contains no windows
      automatically deletes that project's workspace.

      The project itself was already being deleted, this just deletes
      the workspace created for it as well.

    - Added function to change the working directory (`changeProjectDirPrompt`)

    - All of the prompts are now multiple mode prompts.  Try using the
      `changeModeKey` in a prompt and see what happens!

## 0.12 (December 14, 2015)

### Breaking Changes

  * `XMonad.Actions.UpdatePointer.updatePointer` arguments were
    changed. This allows including aspects of both of the
    `TowardsCentre` and `Relative` methods. To keep the same behavior,
    replace the entry in the left column with the entry on the right:

    | < 0.12                              |   >= 0.12                        |
    |-------------------------------------|----------------------------------|
    | `updatePointer Nearest`             | `updatePointer (0.5, 0.5) (1,1)` |
    | `updatePointer (Relative x y)`      | `updatePointer (x,y) (0,0)`      |
    | `updatePointer (TowardsCentre x y)` | `updatePointer (0.5,0.5) (x,y)`  |

### New Modules

  * `XMonad.Actions.AfterDrag`

    Perform an action after the current mouse drag is completed.

  * `XMonad.Actions.DynamicProjects`

    Imbues workspaces with additional features so they can be treated
    as individual project areas.

  * `XMonad.Actions.LinkWorkspaces`

    Provides bindings to add and delete links between workspaces. It
    is aimed at providing useful links between workspaces in a
    multihead setup. Linked workspaces are viewed at the same time.

  * `XMonad.Config.Bepo`

    This module fixes some of the keybindings for the francophone
    among you who use a BEPO keyboard layout. Based on
    `XMonad.Config.Azerty`

  * `XMonad.Config.Dmwit`

    Daniel Wagner's configuration.

  * `XMonad.Config.Mate`

    This module provides a config suitable for use with the MATE
    desktop environment.

  * `XMonad.Config.Prime`

    A draft of a brand new config syntax for xmonad.

  * `XMonad.Hooks.DynamicProperty`

    Module to apply a `ManageHook` to an already-mapped window when a
    property changes. This would commonly be used to match browser
    windows by title, since the final title will only be set after (a)
    the window is mapped, (b) its document has been loaded, (c) all
    load-time scripts have run.

  * `XMonad.Hooks.ManageDebug`

    A `manageHook` and associated `logHook` for debugging `ManageHook`s.
    Simplest usage: wrap your xmonad config in the `debugManageHook`
    combinator.  Or use `debugManageHookOn` for a triggerable version,
    specifying the triggering key sequence in `XMonad.Util.EZConfig`
    syntax. Or use the individual hooks in whatever way you see fit.

  * `XMonad.Hooks.WallpaperSetter`

    Log hook which changes the wallpapers depending on visible
    workspaces.

  * `XMonad.Hooks.WorkspaceHistory`

    Keeps track of workspace viewing order.

  * `XMonad.Layout.AvoidFloats`

    Find a maximum empty rectangle around floating windows and use
    that area to display non-floating windows.

  * `XMonad.Layout.BinarySpacePartition`

    Layout where new windows will split the focused window in half,
    based off of BSPWM.

  * `XMonad.Layout.Dwindle`

    Three layouts: The first, `Spiral`, is a reimplementation of
    `XMonad.Layout.Spiral.spiral` with, at least to me, more intuitive
    semantics.  The second, `Dwindle`, is inspired by a similar layout
    in awesome and produces the same sequence of decreasing window
    sizes as Spiral but pushes the smallest windows into a screen
    corner rather than the centre.  The third, `Squeeze` arranges all
    windows in one row or in one column, with geometrically decreasing
    sizes.

  * `XMonad.Layout.Hidden`

    Similar to `XMonad.Layout.Minimize` but completely removes windows
    from the window set so `XMonad.Layout.BoringWindows` isn't
    necessary.  Perfect companion to `XMonad.Layout.BinarySpacePartition`
    since it can be used to move windows to another part of the BSP tree.

  * `XMonad.Layout.IfMax`

    Provides `IfMax` layout, which will run one layout if there are
    maximum `N` windows on workspace, and another layout, when number
    of windows is greater than `N`.

  * `XMonad.Layout.PerScreen`

    Configure layouts based on the width of your screen; use your
    favorite multi-column layout for wide screens and a full-screen
    layout for small ones.

  * `XMonad.Layout.Stoppable`

    This module implements a special kind of layout modifier, which when
    applied to a layout, causes xmonad to stop all non-visible processes.
    In a way, this is a sledge-hammer for applications that drain power.
    For example, given a web browser on a stoppable workspace, once the
    workspace is hidden the web browser will be stopped.

  * `XMonad.Prompt.ConfirmPrompt`

    A module for setting up simple confirmation prompts for
    keybindings.

  * `XMonad.Prompt.Pass`

    This module provides 3 `XMonad.Prompt`s to ease passwords
    manipulation (generate, read, remove) via [pass][].

  * `XMonad.Util.RemoteWindows`

    This module implements a proper way of finding out whether the
    window is remote or local.

  * `XMonad.Util.SpawnNamedPipe`

    A module for spawning a pipe whose `Handle` lives in the xmonad state.

  * `XMonad.Util.WindowState`

    Functions for saving per-window data.

### Miscellaneous Changes

  * Fix issue #9: `XMonad.Prompt.Shell` `searchPredicate` is ignored,
    defaults to `isPrefixOf`

  * Fix moveHistory when alwaysHighlight is enabled

  * `XMonad.Actions.DynamicWorkspaceGroups` now exports `addRawWSGroup`

  * Side tabs were added to the tabbed layout

  * `XMonad/Layout/IndependentScreens` now exports `marshallSort`

  * `XMonad/Hooks/UrgencyHook` now exports `clearUrgency`

  * Exceptions are now caught when finding commands on `PATH` in `Prompt.Shell`

  * Switched to `Data.Default` wherever possible

  * `XMonad.Layout.IndependentScreens` now exports `whenCurrentOn`

  * `XMonad.Util.NamedActions` now exports `addDescrKeys'`

  * EWMH `DEMANDS_ATTENTION` support added to `UrgencyHook`

  * New `useTransientFor` modifier in `XMonad.Layout.TrackFloating`

  * Added the ability to remove arbitrary workspaces

## 0.9 (October 26, 2009)

### Updates that Require Changes in `xmonad.hs`

  * `XMonad.Hooks.EwmhDesktops` no longer uses `layoutHook`, the
    `ewmhDesktopsLayout` modifier has been removed from
    xmonad-contrib. It uses `logHook`, `handleEventHook`, and
    `startupHook` instead and provides a convenient function `ewmh` to
    add EWMH support to a `defaultConfig`.

  * Most `DynamicLog` users can continue with configs unchanged, but
    users of the quickbar functions `xmobar` or `dzen` will need to
    change `xmonad.hs`: their types have changed to allow easier
    composition with other `XConfig` modifiers. The `dynamicLogDzen`
    and `dynamicLogXmobar` functions have been removed.

  * `WindowGo` or `safeSpawn` users may need to change command lines
    due to `safeSpawn` changes.

  * People explicitly referencing the "SP" scratchpad workspace should
    change it to "NSP" which is also used by the new
    `Util.NamedScratchpad` module.

  * (Optional) People who explicitly use `swapMaster` in key or mouse
    bindings should change it to `shiftMaster`. It's the current
    default used where `swapMaster` had been used previously. It works
    better than `swapMaster` when using floating and tiled windows
    together on the same workspace.

## See Also

<https://wiki.haskell.org/Xmonad/Notable_changes_since_0.8>

[pass]: http://www.passwordstore.org/<|MERGE_RESOLUTION|>--- conflicted
+++ resolved
@@ -164,14 +164,13 @@
     Currently needs manual setting of the session start flag. This could be
     automated when this moves to the core repository.
 
-<<<<<<< HEAD
   * `XMonad.Actions.EasyMotion`
 
     A new module that allows selection of visible screens using a key chord.
     Inspired by https://github.com/easymotion/vim-easymotion. See the animation
     in the vim-easymotion repo to get some idea of the functionality of this
     EasyMotion module.
-=======
+
   * `XMonad.Layout.MultiDishes`
 
     A new layout based on Dishes, however it accepts additional configuration
@@ -189,7 +188,6 @@
     This is similar to Column, but splits the window in a way
     that maintains window sizes upon adding & removing windows as well as the
     option to specify a minimum window size.
->>>>>>> 16836b6f
 
 ### Bug Fixes and Minor Changes
 
