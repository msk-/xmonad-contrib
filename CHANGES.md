# Change Log / Release Notes

## 0.14 (Not Yet)

### Breaking Changes

  * Adding handling of modifySpacing message in smartSpacing and smartSpacingWithEdge layout modifier

  * `XMonad.Actions.GridSelect`

    - Added field `gs_bordercolor` to `GSConfig` to specify border color.

  * `ewmh` function from `X.H.EwmhDesktops` will use `manageHook` for handling
    activated window. That means, actions, which you don't want to happen on
    activated windows, should be guarded by

        not <$> activated

    predicate. By default, with empty `ManageHook`, window activation will do
    nothing.

    Also, you can use regular 'ManageHook' combinators for changing window
    activation behavior.

  * `XMonad.Layout.Minimize`

     Though the interface it offers is quite similar, this module has been
     almost completely rewritten. The new `XMonad.Actions.Minimize` contains
     several functions that allow interaction with minimization window state.
     If you are using this module, you must upgrade your configuration to import
     `X.A.Minimize` and use `maximizeWindow` and `withLastMinimized` instead of
     sending messages to `Minimized` layout. `XMonad.Hooks.RestoreMinimized` has
     been completely deprecated, and its functions have no effect.

### New Modules

  * `XMonad.Hooks.Focus`

    A new module extending ManageHook EDSL to work on focused windows and
    current workspace.

    This module will enable window activation (`_NET_ACTIVE_WINDOW`) and apply
    `manageHook` to activated window too. Thus, it may lead to unexpected
    results, when `manageHook` previously working only for new windows, start
    working for activated windows too. It may be solved, by adding
    `not <$> activated` before those part of `manageHook`, which should not be
    called for activated windows.  But this lifts `manageHook` into
    `FocusHook` and it needs to be converted back later using `manageFocus`.

  * `XMonad.Actions.CycleWorkspaceByScreen`

    A new module that allows cycling through previously viewed workspaces in the
    order they were viewed most recently on the screen where cycling is taking
    place.

    Also provides the `repeatableAction` helper function which can be used to
    build actions that can be repeated while a modifier key is held down.

### Bug Fixes and Minor Changes

  * `XMonad.Layout.LayoutHints`

    Preserve the window order of the modified layout, except for the focused
    window that is placed on top. This fixes an issue where the border of the
    focused window in certain situations could be rendered below borders of
    unfocused windows. It also has a lower risk of interfering with the
    modified layout.

  * `XMonad.Layout.MultiColumns`

    The focused window is placed above the other windows if they would be made to
    overlap due to a layout modifier. (As long as it preserves the window order.)

  * `XMonad.Actions.GridSelect`

    - The vertical centring of text in each cell has been improved.

  * `XMonad.Actions.SpawnOn`

    - Bind windows spawns by child processes of the original window to the same
      workspace as the original window.

  * `XMonad.Util.WindowProperties`

    - Added the ability to test if a window has a tag from
      `XMonad.Actions.TagWindows`

  * `XMonad.Layout.Magnifier`

    - Handle `IncMasterN` messages.

  * `XMonad.Util.EZConfig`

    - Can now parse Latin1 keys, to better accommodate users with
      non-US keyboards.

  * `XMonad.Actions.Submap`

    Establish pointer grab to avoid freezing X, when button press occurs after
    submap key press.  And terminate submap at button press in the same way,
    as we do for wrong key press.

  * `XMonad.Hooks.SetWMName`

    Add function `getWMName`.

  * `XMonad.Hooks.ManageHelpers`

    Make type of ManageHook combinators more general.

  * `XMonad.Prompt.Window`

    - New function: `windowMultiPrompt` for using `mkXPromptWithModes`
      with window prompts.

  * `XMonad.Hooks.WorkspaceHistory`

    - Now supports per screen history.

  * `XMonad.Layout.ComboP`

    - New `PartitionWins` message to re-partition all windows into the
      configured sub-layouts.  Useful when window properties have
      changed and you want to re-sort windows into the appropriate
      sub-layout.

<<<<<<< HEAD
  * `XMonad.Actions.Minimize`

    - Now has `withFirstMinimized` and `withFirstMinimized'` so you can perform
      actions with both the last and first minimized windows easily.
=======
  * `XMonad.Config.Gnome`

    - Update logout key combination (modm+shift+Q) to work with modern
      versions of GNOME
>>>>>>> 97daafa7

## 0.13 (February 10, 2017)

### Breaking Changes

  * The type of `completionKey` (of `XPConfig` record) has been
    changed from `KeySym` to `(KeyMask, KeySym)`. The default value
    for this is still bound to the `Tab` key.

  * New constructor `CenteredAt Rational Rational` added for
    `XMonad.Prompt.XPPosition`.

  * `XMonad.Prompt` now stores its history file in the XMonad cache
    directory in a file named `prompt-history`.

### New Modules

  * `XMonad.Layout.SortedLayout`

    A new LayoutModifier that sorts a given layout by a list of
    properties. The order of properties in the list determines
    the order of windows in the final layout. Any unmatched windows
    go to the end of the order.

  * `XMonad.Prompt.Unicode`

    A prompt to search a unicode character by its name, and put it into the
    clipboard.

  * `XMonad.Util.Ungrab`

    Release xmonad's keyboard and pointer grabs immediately, so
    screen grabbers and lock utilities, etc. will work. Replaces
    the short sleep hackaround.

  * `XMonad.Util.Loggers.NamedScratchpad`

    A collection of Loggers (see `XMonad.Util.Loggers`) for NamedScratchpads
    (see `XMonad.Util.NamedScratchpad`).

  * `XMonad.Util.NoTaskbar`

    Utility function and `ManageHook` to mark a window to be ignored by
    EWMH taskbars and pagers. Useful for `NamedScratchpad` windows, since
    you will usually be taken to the `NSP` workspace by them.

### Bug Fixes and Minor Changes

  * `XMonad.Hooks.ManageDocks`,

    - Fix a very annoying bug where taskbars/docs would be
      covered by windows.

    - Also fix a bug that caused certain Gtk and Qt application to
      have issues displaying menus and popups.

  * `XMonad.Layout.LayoutBuilder`

    Merge all functionality from `XMonad.Layout.LayoutBuilderP` into
    `XMonad.Layout.LayoutBuilder`.

  * `XMonad.Actions.WindowGo`

    - Fix `raiseNextMaybe` cycling between 2 workspaces only.

  * `XMonad.Actions.UpdatePointer`

    - Fix bug when cursor gets stuck in one of the corners.

  * `XMonad.Actions.DynamicProjects`

    - Switching away from a dynamic project that contains no windows
      automatically deletes that project's workspace.

      The project itself was already being deleted, this just deletes
      the workspace created for it as well.

    - Added function to change the working directory (`changeProjectDirPrompt`)

    - All of the prompts are now multiple mode prompts.  Try using the
      `changeModeKey` in a prompt and see what happens!

## 0.12 (December 14, 2015)

### Breaking Changes

  * `XMonad.Actions.UpdatePointer.updatePointer` arguments were
    changed. This allows including aspects of both of the
    `TowardsCentre` and `Relative` methods. To keep the same behavior,
    replace the entry in the left column with the entry on the right:

    | < 0.12                              |   >= 0.12                        |
    |-------------------------------------|----------------------------------|
    | `updatePointer Nearest`             | `updatePointer (0.5, 0.5) (1,1)` |
    | `updatePointer (Relative x y)`      | `updatePointer (x,y) (0,0)`      |
    | `updatePointer (TowardsCentre x y)` | `updatePointer (0.5,0.5) (x,y)`  |

### New Modules

  * `XMonad.Actions.AfterDrag`

    Perform an action after the current mouse drag is completed.

  * `XMonad.Actions.DynamicProjects`

    Imbues workspaces with additional features so they can be treated
    as individual project areas.

  * `XMonad.Actions.LinkWorkspaces`

    Provides bindings to add and delete links between workspaces. It
    is aimed at providing useful links between workspaces in a
    multihead setup. Linked workspaces are viewed at the same time.

  * `XMonad.Config.Bepo`

    This module fixes some of the keybindings for the francophone
    among you who use a BEPO keyboard layout. Based on
    `XMonad.Config.Azerty`

  * `XMonad.Config.Dmwit`

    Daniel Wagner's configuration.

  * `XMonad.Config.Mate`

    This module provides a config suitable for use with the MATE
    desktop environment.

  * `XMonad.Config.Prime`

    A draft of a brand new config syntax for xmonad.

  * `XMonad.Hooks.DynamicProperty`

    Module to apply a `ManageHook` to an already-mapped window when a
    property changes. This would commonly be used to match browser
    windows by title, since the final title will only be set after (a)
    the window is mapped, (b) its document has been loaded, (c) all
    load-time scripts have run.

  * `XMonad.Hooks.ManageDebug`

    A `manageHook` and associated `logHook` for debugging `ManageHook`s.
    Simplest usage: wrap your xmonad config in the `debugManageHook`
    combinator.  Or use `debugManageHookOn` for a triggerable version,
    specifying the triggering key sequence in `XMonad.Util.EZConfig`
    syntax. Or use the individual hooks in whatever way you see fit.

  * `XMonad.Hooks.WallpaperSetter`

    Log hook which changes the wallpapers depending on visible
    workspaces.

  * `XMonad.Hooks.WorkspaceHistory`

    Keeps track of workspace viewing order.

  * `XMonad.Layout.AvoidFloats`

    Find a maximum empty rectangle around floating windows and use
    that area to display non-floating windows.

  * `XMonad.Layout.BinarySpacePartition`

    Layout where new windows will split the focused window in half,
    based off of BSPWM.

  * `XMonad.Layout.Dwindle`

    Three layouts: The first, `Spiral`, is a reimplementation of
    `XMonad.Layout.Spiral.spiral` with, at least to me, more intuitive
    semantics.  The second, `Dwindle`, is inspired by a similar layout
    in awesome and produces the same sequence of decreasing window
    sizes as Spiral but pushes the smallest windows into a screen
    corner rather than the centre.  The third, `Squeeze` arranges all
    windows in one row or in one column, with geometrically decreasing
    sizes.

  * `XMonad.Layout.Hidden`

    Similar to `XMonad.Layout.Minimize` but completely removes windows
    from the window set so `XMonad.Layout.BoringWindows` isn't
    necessary.  Perfect companion to `XMonad.Layout.BinarySpacePartition`
    since it can be used to move windows to another part of the BSP tree.

  * `XMonad.Layout.IfMax`

    Provides `IfMax` layout, which will run one layout if there are
    maximum `N` windows on workspace, and another layout, when number
    of windows is greater than `N`.

  * `XMonad.Layout.PerScreen`

    Configure layouts based on the width of your screen; use your
    favorite multi-column layout for wide screens and a full-screen
    layout for small ones.

  * `XMonad.Layout.Stoppable`

    This module implements a special kind of layout modifier, which when
    applied to a layout, causes xmonad to stop all non-visible processes.
    In a way, this is a sledge-hammer for applications that drain power.
    For example, given a web browser on a stoppable workspace, once the
    workspace is hidden the web browser will be stopped.

  * `XMonad.Prompt.ConfirmPrompt`

    A module for setting up simple confirmation prompts for
    keybindings.

  * `XMonad.Prompt.Pass`

    This module provides 3 `XMonad.Prompt`s to ease passwords
    manipulation (generate, read, remove) via [pass][].

  * `XMonad.Util.RemoteWindows`

    This module implements a proper way of finding out whether the
    window is remote or local.

  * `XMonad.Util.SpawnNamedPipe`

    A module for spawning a pipe whose `Handle` lives in the xmonad state.

  * `XMonad.Util.WindowState`

    Functions for saving per-window data.

### Miscellaneous Changes

  * Fix issue #9: `XMonad.Prompt.Shell` `searchPredicate` is ignored,
    defaults to `isPrefixOf`

  * Fix moveHistory when alwaysHighlight is enabled

  * `XMonad.Actions.DynamicWorkspaceGroups` now exports `addRawWSGroup`

  * Side tabs were added to the tabbed layout

  * `XMonad/Layout/IndependentScreens` now exports `marshallSort`

  * `XMonad/Hooks/UrgencyHook` now exports `clearUrgency`

  * Exceptions are now caught when finding commands on `PATH` in `Prompt.Shell`

  * Switched to `Data.Default` wherever possible

  * `XMonad.Layout.IndependentScreens` now exports `whenCurrentOn`

  * `XMonad.Util.NamedActions` now exports `addDescrKeys'`

  * EWMH `DEMANDS_ATTENTION` support added to `UrgencyHook`

  * New `useTransientFor` modifier in `XMonad.Layout.TrackFloating`

  * Added the ability to remove arbitrary workspaces

## 0.9 (October 26, 2009)

### Updates that Require Changes in `xmonad.hs`

  * `XMonad.Hooks.EwmhDesktops` no longer uses `layoutHook`, the
    `ewmhDesktopsLayout` modifier has been removed from
    xmonad-contrib. It uses `logHook`, `handleEventHook`, and
    `startupHook` instead and provides a convenient function `ewmh` to
    add EWMH support to a `defaultConfig`.

  * Most `DynamicLog` users can continue with configs unchanged, but
    users of the quickbar functions `xmobar` or `dzen` will need to
    change `xmonad.hs`: their types have changed to allow easier
    composition with other `XConfig` modifiers. The `dynamicLogDzen`
    and `dynamicLogXmobar` functions have been removed.

  * `WindowGo` or `safeSpawn` users may need to change command lines
    due to `safeSpawn` changes.

  * People explicitly referencing the "SP" scratchpad workspace should
    change it to "NSP" which is also used by the new
    `Util.NamedScratchpad` module.

  * (Optional) People who explicitly use `swapMaster` in key or mouse
    bindings should change it to `shiftMaster`. It's the current
    default used where `swapMaster` had been used previously. It works
    better than `swapMaster` when using floating and tiled windows
    together on the same workspace.

## See Also

<https://wiki.haskell.org/Xmonad/Notable_changes_since_0.8>

[pass]: http://www.passwordstore.org/<|MERGE_RESOLUTION|>--- conflicted
+++ resolved
@@ -124,17 +124,14 @@
       changed and you want to re-sort windows into the appropriate
       sub-layout.
 
-<<<<<<< HEAD
   * `XMonad.Actions.Minimize`
 
     - Now has `withFirstMinimized` and `withFirstMinimized'` so you can perform
       actions with both the last and first minimized windows easily.
-=======
+
   * `XMonad.Config.Gnome`
 
     - Update logout key combination (modm+shift+Q) to work with modern
-      versions of GNOME
->>>>>>> 97daafa7
 
 ## 0.13 (February 10, 2017)
 
