# Change Log / Release Notes

## unknown

### Breaking Changes

  * `XMonad.Prompt`

    - Prompt ships a vim-like keymap, see `vimLikeXPKeymap` and
      `vimLikeXPKeymap'`. A reworked event loop supports new vim-like prompt
      actions.
    - Prompt supports dynamic colors. Colors are now specified by the `XPColor`
      type in `XPState` while `XPConfig` colors remain unchanged for backwards
      compatibility.
    - Fixes `showCompletionOnTab`.
    - The behavior of `moveWord` and `moveWord'` has changed; brought in line
      with the documentation and now internally consistent. The old keymaps
      retain the original behavior; see the documentation to do the same your
      XMonad configuration.

### New Modules

  * `XMonad.Layout.TwoPanePersistent`

    A layout that is like TwoPane but keeps track of the slave window that is
    currently beside the master. In TwoPane, the default behavior when the master
    is focused is to display the next window in the stack on the slave pane. This
    is a problem when a different slave window is selected without changing the stack
    order.

  * `XMonad.Util.ExclusiveScratchpads`

    Named scratchpads that can be mutually exclusive: This new module extends the
    idea of named scratchpads such that you can define "families of scratchpads"
    that are exclusive on the same screen. It also allows to remove this
    constraint of being mutually exclusive with another scratchpad.

### Bug Fixes and Minor Changes

  * `XMonad.Prompt`

    Added `sorter` to `XPConfig` used to sort the possible completions by how
    well they match the search string (example: `XMonad.Prompt.FuzzyMatch`).

    Fixes a potential bug where an error during prompt execution would
    leave the window open and keep the keyboard grabbed. See issue
    [#180](https://github.com/xmonad/xmonad-contrib/issues/180).

    Fixes [issue #217](https://github.com/xmonad/xmonad-contrib/issues/217), where
    using tab to wrap around the completion rows would fail when maxComplRows is
    restricting the number of rows of output.

  * `XMonad.Prompt.Pass`

    Added 'passOTPPrompt' to support getting OTP type password. This require
    pass-otp (https://github.com/tadfisher/pass-otp) has been setup in the running
    machine.

    Added 'passGenerateAndCopyPrompt', which both generates a new password and
    copies it to the clipboard.  These two actions are commonly desirable to
    take together, e.g. when establishing a new account.

    Made password prompts traverse symlinks when gathering password names for
    autocomplete.

  * `XMonad.Actions.DynamicProjects`

    Make the input directory read from the prompt in `DynamicProjects`
    absolute wrt the current directory.

    Before this, the directory set by the prompt was treated like a relative
    directory. This means that when you switch from a project with directory
    `foo` into a project with directory `bar`, xmonad actually tries to `cd`
    into `foo/bar`, instead of `~/bar` as expected.

  * `XMonad.Actions.DynamicWorkspaceOrder`

    Add a version of `withNthWorkspace` that takes a `[WorkspaceId] ->
    [WorkspaceId]` transformation to apply over the list of workspace tags
    resulting from the dynamic order.

  * `XMonad.Actions.GroupNavigation`

    Add a utility function `isOnAnyVisibleWS :: Query Bool` to allow easy
    cycling between all windows on all visible workspaces.


  * `XMonad.Hooks.WallpaperSetter`

    Preserve the aspect ratio of wallpapers that xmonad sets. When previous
    versions would distort images to fit the screen size, it will now find a
    best fit by cropping instead.

  * `XMonad.Util.Themes`

    Add adwaitaTheme and adwaitaDarkTheme to match their respective
    GTK themes.

<<<<<<< HEAD
  * 'XMonad.Layout.BinarySpacePartition'

    Add a new `SplitShiftDirectional` message that allows moving windows by
    splitting its neighbours.
=======
  * `XMonad.Prompt.FuzzyMatch`

    Make fuzzy sort show shorter strings first.
>>>>>>> 65e71538


## 0.15

### Breaking Changes

  * `XMonad.Layout.Groups` & `XMonad.Layout.Groups.Helpers`
    The layout will no longer perform refreshes inside of its message handling.
    If you have been relying on it to in your xmonad.hs, you will need to start
    sending its messages in a manner that properly handles refreshing, e.g. with
    `sendMessage`.

### New Modules

  * `XMonad.Util.Purex`

    Unlike the opaque `IO` actions that `X` actions can wrap, regular reads from
    the `XConf` and modifications to the `XState` are fundamentally pure --
    contrary to the current treatment of such actions in most xmonad code. Pure
    modifications to the `WindowSet` can be readily composed, but due to the
    need for those modifications to be properly handled by `windows`, other pure
    changes to the `XState` cannot be interleaved with those changes to the
    `WindowSet` without superfluous refreshes, hence breaking composability.

    This module aims to rectify that situation by drawing attention to it and
    providing `PureX`: a pure type with the same monadic interface to state as
    `X`. The `XLike` typeclass enables writing actions generic over the two
    monads; if pure, existing `X` actions can be generalised with only a change
    to the type signature. Various other utilities are provided, in particular
    the `defile` function which is needed by end-users.

### Bug Fixes and Minor Changes

  * Add support for GHC 8.6.1.

  * `XMonad.Actions.MessageHandling`
    Refresh-performing functions updated to better reflect the new `sendMessage`.

## 0.14

### Breaking Changes

  * `XMonad.Layout.Spacing`

    Rewrite `XMonad.Layout.Spacing`. Borders are no longer uniform but composed
    of four sides each with its own border width. The screen and window borders
    are now separate and can be independently toggled on/off. The screen border
    examines the window/rectangle list resulting from 'runLayout' rather than
    the stack, which makes it compatible with layouts such as the builtin
    `Full`. The child layout will always be called with the screen border. If
    only a single window is displayed (and `smartBorder` enabled), it will be
    expanded into the original layout rectangle. Windows that are displayed but
    not part of the stack, such as those created by 'XMonad.Layout.Decoration',
    will be shifted out of the way, but not scaled (not possible for windows
    created by XMonad). This isn't perfect, so you might want to disable
    `Spacing` on such layouts.

  * `XMonad.Util.SpawnOnce`

    - Added `spawnOnOnce`, `spawnNOnOnce` and `spawnAndDoOnce`. These are useful in startup hooks
      to shift spawned windows to a specific workspace.

  * Adding handling of modifySpacing message in smartSpacing and smartSpacingWithEdge layout modifier

  * `XMonad.Actions.GridSelect`

    - Added field `gs_bordercolor` to `GSConfig` to specify border color.

  * `XMonad.Layout.Minimize`

     Though the interface it offers is quite similar, this module has been
     almost completely rewritten. The new `XMonad.Actions.Minimize` contains
     several functions that allow interaction with minimization window state.
     If you are using this module, you must upgrade your configuration to import
     `X.A.Minimize` and use `maximizeWindow` and `withLastMinimized` instead of
     sending messages to `Minimized` layout. `XMonad.Hooks.RestoreMinimized` has
     been completely deprecated, and its functions have no effect.

  * `XMonad.Prompt.Unicode`

    - `unicodePrompt :: String -> XPConfig -> X ()` now additionally takes a
      filepath to the `UnicodeData.txt` file containing unicode data.

  * `XMonad.Actions.PhysicalScreens`

    `getScreen`, `viewScreen`, `sendToScreen`, `onNextNeighbour`, `onPrevNeighbour` now need a extra parameter
    of type `ScreenComparator`. This allow the user to specify how he want his screen to be ordered default
    value are:

     - `def`(same as verticalScreenOrderer) will keep previous behavior
     - `verticalScreenOrderer`
     - `horizontalScreenOrderer`

    One can build his custom ScreenOrderer using:
     - `screenComparatorById` (allow to order by Xinerama id)
     - `screenComparatorByRectangle` (allow to order by screen coordonate)
     - `ScreenComparator` (allow to mix ordering by screen coordonate and xinerama id)

  * `XMonad.Util.WorkspaceCompare`

    `getXineramaPhysicalWsCompare` now need a extra argument of type `ScreenComparator` defined in
    `XMonad.Actions.PhysicalScreens` (see changelog of this module for more information)

  * `XMonad.Hooks.EwmhDesktops`

    - Simplify ewmhDesktopsLogHookCustom, and remove the gnome-panel specific
      remapping of all visible windows to the active workspace (#216).
    - Handle workspace renames that might be occuring in the custom function
      that is provided to ewmhDesktopsLogHookCustom.

  * `XMonad.Hooks.DynamicLog`

    - Support xmobar's \<action> and \<raw> tags; see `xmobarAction` and
      `xmobarRaw`.

  * `XMonad.Layout.NoBorders`

    The layout now maintains a list of windows that never have borders, and a
    list of windows that always have borders. Use `BorderMessage` to manage
    these lists and the accompanying event hook (`borderEventHook`) to remove
    destroyed windows from them. Also provides the `hasBorder` manage hook.

    Two new conditions have been added to `Ambiguity`: `OnlyLayoutFloat` and
    `OnlyLayoutFloatBelow`; `OnlyFloat` was renamed to `OnlyScreenFloat`.  See
    the documentation for more information.

    The type signature of `hiddens` was changed to accept a new `Rectangle`
    parameter representing the bounds of the parent layout, placed after the
    `WindowSet` parameter. Anyone defining a new instance of `SetsAmbiguous`
    will need to update their configuration. For example, replace "`hiddens amb
    wset mst wrs =`" either with "`hiddens amb wset _ mst wrs =`" or to make
    use of the new parameter with "`hiddens amb wset lr mst wrs =`".

  * `XMonad.Actions.MessageFeedback`

    - Follow the naming conventions of `XMonad.Operations`. Functions returning
      `X ()` are named regularly (previously these ended in underscore) while
      those returning `X Bool` are suffixed with an uppercase 'B'.
    - Provide all `X Bool` and `SomeMessage` variations for `sendMessage` and
      `sendMessageWithNoRefresh`, not just `sendMessageWithNoRefreshToCurrent`
      (renamed from `send`).
    - The new `tryInOrderB` and `tryMessageB` functions accept a parameter of
      type `SomeMessage -> X Bool`, which means you are no longer constrained
      to the behavior of the `sendMessageWithNoRefreshToCurrent` dispatcher.
    - The `send*Messages*` family of funtions allows for sequencing arbitrary
      sets of messages with minimal refresh. It makes little sense for these
      functions to support custom message dispatchers.
    - Remain backwards compatible. Maintain deprecated aliases of all renamed
      functions:
      - `send`          -> `sendMessageWithNoRefreshToCurrentB`
      - `sendSM`        -> `sendSomeMessageWithNoRefreshToCurrentB`
      - `sendSM_`       -> `sendSomeMessageWithNoRefreshToCurrent`
      - `tryInOrder`    -> `tryInOrderWithNoRefreshToCurrentB`
      - `tryInOrder_`   -> `tryInOrderWithNoRefreshToCurrent`
      - `tryMessage`    -> `tryMessageWithNoRefreshToCurrentB`
      - `tryMessage_`   -> `tryMessageWithNoRefreshToCurrent`

### New Modules

  * `XMonad.Layout.MultiToggle.TabBarDecoration`

    Provides a simple transformer for use with `XMonad.Layout.MultiToggle` to
    dynamically toggle `XMonad.Layout.TabBarDecoration`.

  * `XMonad.Hooks.RefocusLast`

    Provides hooks and actions that keep track of recently focused windows on a
    per workspace basis and automatically refocus the last window on loss of the
    current (if appropriate as determined by user specified criteria).

  * `XMonad.Layout.StateFull`

    Provides `StateFull`: a stateful form of `Full` that does not misbehave when
    floats are focused, and the `FocusTracking` layout transformer by means of
    which `StateFull` is implemented. `FocusTracking` simply holds onto the last
    true focus it was given and continues to use it as the focus for the
    transformed layout until it sees another. It can be used to improve the
    behaviour of a child layout that has not been given the focused window.

  * `XMonad.Actions.SwapPromote`

    Module for tracking master window history per workspace, and associated
    functions for manipulating the stack using such history.

  * `XMonad.Actions.CycleWorkspaceByScreen`

    A new module that allows cycling through previously viewed workspaces in the
    order they were viewed most recently on the screen where cycling is taking
    place.

    Also provides the `repeatableAction` helper function which can be used to
    build actions that can be repeated while a modifier key is held down.

  * `XMonad.Prompt.FuzzyMatch`

    Provides a predicate `fuzzyMatch` that is much more lenient in matching
    completions in `XMonad.Prompt` than the default prefix match.  Also provides
    a function `fuzzySort` that allows sorting the fuzzy matches by "how well"
    they match.

  * `XMonad.Utils.SessionStart`

    A new module that allows to query if this is the first time xmonad is
    started of the session, or a xmonad restart.

    Currently needs manual setting of the session start flag. This could be
    automated when this moves to the core repository.

  * `XMonad.Layout.MultiDishes`

    A new layout based on Dishes, however it accepts additional configuration
    to allow multiple windows within a single stack.

  * `XMonad.Util.Rectangle`

    A new module for handling pixel rectangles.

  * `XMonad.Layout.BinaryColumn`

    A new module which provides a simple grid layout, halving the window
    sizes of each window after master.

    This is similar to Column, but splits the window in a way
    that maintains window sizes upon adding & removing windows as well as the
    option to specify a minimum window size.

### Bug Fixes and Minor Changes

  * `XMonad.Layout.Grid`

    Fix as per issue #223; Grid will no longer calculate more columns than there
    are windows.

  * `XMonad.Hooks.FadeWindows`

    Added support for GHC version 8.4.x by adding a Semigroup instance for
    Monoids

  * `XMonad.Hooks.WallpaperSetter`

    Added support for GHC version 8.4.x by adding a Semigroup instance for
    Monoids

  * `XMonad.Hooks.Mosaic`

    Added support for GHC version 8.4.x by adding a Semigroup instance for
    Monoids

  * `XMonad.Actions.Navigation2D`

    Added `sideNavigation` and a parameterised variant, providing a navigation
    strategy with fewer quirks for tiled layouts using X.L.Spacing.

  * `XMonad.Layout.Fullscreen`

    The fullscreen layouts will now not render any window that is totally
    obscured by fullscreen windows.

  * `XMonad.Layout.Gaps`

    Extended the sendMessage interface with `ModifyGaps` to allow arbitrary
    modifications to the `GapSpec`.

  * `XMonad.Layout.Groups`

    Added a new `ModifyX` message type that allows the modifying
    function to return values in the `X` monad.

  * `XMonad.Actions.Navigation2D`

    Generalised (and hence deprecated) hybridNavigation to hybridOf.

  * `XMonad.Layout.LayoutHints`

    Preserve the window order of the modified layout, except for the focused
    window that is placed on top. This fixes an issue where the border of the
    focused window in certain situations could be rendered below borders of
    unfocused windows. It also has a lower risk of interfering with the
    modified layout.

  * `XMonad.Layout.MultiColumns`

    The focused window is placed above the other windows if they would be made to
    overlap due to a layout modifier. (As long as it preserves the window order.)

  * `XMonad.Actions.GridSelect`

    - The vertical centring of text in each cell has been improved.

  * `XMonad.Actions.SpawnOn`

    - Bind windows spawns by child processes of the original window to the same
      workspace as the original window.

  * `XMonad.Util.WindowProperties`

    - Added the ability to test if a window has a tag from
      `XMonad.Actions.TagWindows`

  * `XMonad.Layout.Magnifier`

    - Handle `IncMasterN` messages.

  * `XMonad.Util.EZConfig`

    - Can now parse Latin1 keys, to better accommodate users with
      non-US keyboards.

  * `XMonad.Actions.Submap`

    Establish pointer grab to avoid freezing X, when button press occurs after
    submap key press.  And terminate submap at button press in the same way,
    as we do for wrong key press.

  * `XMonad.Hooks.SetWMName`

    Add function `getWMName`.

  * `XMonad.Hooks.ManageHelpers`

    Make type of ManageHook combinators more general.

  * `XMonad.Prompt`

    Export `insertString`.

  * `XMonad.Prompt.Window`

    - New function: `windowMultiPrompt` for using `mkXPromptWithModes`
      with window prompts.

  * `XMonad.Hooks.WorkspaceHistory`

    - Now supports per screen history.

  * `XMonad.Layout.ComboP`

    - New `PartitionWins` message to re-partition all windows into the
      configured sub-layouts.  Useful when window properties have
      changed and you want to re-sort windows into the appropriate
      sub-layout.

  * `XMonad.Actions.Minimize`

    - Now has `withFirstMinimized` and `withFirstMinimized'` so you can perform
      actions with both the last and first minimized windows easily.

  * `XMonad.Config.Gnome`

    - Update logout key combination (modm+shift+Q) to work with modern

  * `XMonad.Prompt.Pass`

    - New function `passTypePrompt` which uses `xdotool` to type in a password
      from the store, bypassing the clipboard.
    - New function `passEditPrompt` for editing a password from the
      store.
    - Now handles password labels with spaces and special characters inside
      them.

  * `XMonad.Prompt.Unicode`

    - Persist unicode data cache across XMonad instances due to
      `ExtensibleState` now used instead of `unsafePerformIO`.
    - `typeUnicodePrompt :: String -> XPConfig -> X ()` provided to insert the
      Unicode character via `xdotool` instead of copying it to the paste buffer.
    - `mkUnicodePrompt :: String -> [String] -> String -> XPConfig -> X ()`
      acts as a generic function to pass the selected Unicode character to any
      program.

  * `XMonad.Prompt.AppendFile`

    - New function `appendFilePrompt'` which allows for transformation of the
      string passed by a user before writing to a file.

  * `XMonad.Hooks.DynamicLog`

    - Added a new function `dzenWithFlags` which allows specifying the arguments
    passed to `dzen2` invocation. The behaviour of current `dzen` function is
    unchanged.

  * `XMonad.Util.Dzen`

    - Now provides functions `fgColor` and `bgColor` to specify foreground and
    background color, `align` and `slaveAlign` to set text alignment, and
    `lineCount` to enable a second (slave) window that displays lines beyond
    the initial (title) one.

  * `XMonad.Hooks.DynamicLog`

    - Added optional `ppVisibleNoWindows` to differentiate between empty
      and non-empty visible workspaces in pretty printing.

  * `XMonad.Actions.DynamicWorkspaceOrder`

    - Added `updateName` and `removeName` to better control ordering when
      workspace names are changed or workspaces are removed.

  * `XMonad.Config.Azerty`

    * Added `belgianConfig` and `belgianKeys` to support Belgian AZERTY
      keyboards, which are slightly different from the French ones in the top
      row.

## 0.13 (February 10, 2017)

### Breaking Changes

  * The type of `completionKey` (of `XPConfig` record) has been
    changed from `KeySym` to `(KeyMask, KeySym)`. The default value
    for this is still bound to the `Tab` key.

  * New constructor `CenteredAt Rational Rational` added for
    `XMonad.Prompt.XPPosition`.

  * `XMonad.Prompt` now stores its history file in the XMonad cache
    directory in a file named `prompt-history`.

### New Modules

  * `XMonad.Layout.SortedLayout`

    A new LayoutModifier that sorts a given layout by a list of
    properties. The order of properties in the list determines
    the order of windows in the final layout. Any unmatched windows
    go to the end of the order.

  * `XMonad.Prompt.Unicode`

    A prompt to search a unicode character by its name, and put it into the
    clipboard.

  * `XMonad.Util.Ungrab`

    Release xmonad's keyboard and pointer grabs immediately, so
    screen grabbers and lock utilities, etc. will work. Replaces
    the short sleep hackaround.

  * `XMonad.Util.Loggers.NamedScratchpad`

    A collection of Loggers (see `XMonad.Util.Loggers`) for NamedScratchpads
    (see `XMonad.Util.NamedScratchpad`).

  * `XMonad.Util.NoTaskbar`

    Utility function and `ManageHook` to mark a window to be ignored by
    EWMH taskbars and pagers. Useful for `NamedScratchpad` windows, since
    you will usually be taken to the `NSP` workspace by them.

### Bug Fixes and Minor Changes

  * `XMonad.Hooks.ManageDocks`,

    - Fix a very annoying bug where taskbars/docs would be
      covered by windows.

    - Also fix a bug that caused certain Gtk and Qt application to
      have issues displaying menus and popups.

  * `XMonad.Layout.LayoutBuilder`

    Merge all functionality from `XMonad.Layout.LayoutBuilderP` into
    `XMonad.Layout.LayoutBuilder`.

  * `XMonad.Actions.WindowGo`

    - Fix `raiseNextMaybe` cycling between 2 workspaces only.

  * `XMonad.Actions.UpdatePointer`

    - Fix bug when cursor gets stuck in one of the corners.

  * `XMonad.Actions.DynamicProjects`

    - Switching away from a dynamic project that contains no windows
      automatically deletes that project's workspace.

      The project itself was already being deleted, this just deletes
      the workspace created for it as well.

    - Added function to change the working directory (`changeProjectDirPrompt`)

    - All of the prompts are now multiple mode prompts.  Try using the
      `changeModeKey` in a prompt and see what happens!

## 0.12 (December 14, 2015)

### Breaking Changes

  * `XMonad.Actions.UpdatePointer.updatePointer` arguments were
    changed. This allows including aspects of both of the
    `TowardsCentre` and `Relative` methods. To keep the same behavior,
    replace the entry in the left column with the entry on the right:

    | < 0.12                              |   >= 0.12                        |
    |-------------------------------------|----------------------------------|
    | `updatePointer Nearest`             | `updatePointer (0.5, 0.5) (1,1)` |
    | `updatePointer (Relative x y)`      | `updatePointer (x,y) (0,0)`      |
    | `updatePointer (TowardsCentre x y)` | `updatePointer (0.5,0.5) (x,y)`  |

### New Modules

  * `XMonad.Actions.AfterDrag`

    Perform an action after the current mouse drag is completed.

  * `XMonad.Actions.DynamicProjects`

    Imbues workspaces with additional features so they can be treated
    as individual project areas.

  * `XMonad.Actions.LinkWorkspaces`

    Provides bindings to add and delete links between workspaces. It
    is aimed at providing useful links between workspaces in a
    multihead setup. Linked workspaces are viewed at the same time.

  * `XMonad.Config.Bepo`

    This module fixes some of the keybindings for the francophone
    among you who use a BEPO keyboard layout. Based on
    `XMonad.Config.Azerty`

  * `XMonad.Config.Dmwit`

    Daniel Wagner's configuration.

  * `XMonad.Config.Mate`

    This module provides a config suitable for use with the MATE
    desktop environment.

  * `XMonad.Config.Prime`

    A draft of a brand new config syntax for xmonad.

  * `XMonad.Hooks.DynamicProperty`

    Module to apply a `ManageHook` to an already-mapped window when a
    property changes. This would commonly be used to match browser
    windows by title, since the final title will only be set after (a)
    the window is mapped, (b) its document has been loaded, (c) all
    load-time scripts have run.

  * `XMonad.Hooks.ManageDebug`

    A `manageHook` and associated `logHook` for debugging `ManageHook`s.
    Simplest usage: wrap your xmonad config in the `debugManageHook`
    combinator.  Or use `debugManageHookOn` for a triggerable version,
    specifying the triggering key sequence in `XMonad.Util.EZConfig`
    syntax. Or use the individual hooks in whatever way you see fit.

  * `XMonad.Hooks.WallpaperSetter`

    Log hook which changes the wallpapers depending on visible
    workspaces.

  * `XMonad.Hooks.WorkspaceHistory`

    Keeps track of workspace viewing order.

  * `XMonad.Layout.AvoidFloats`

    Find a maximum empty rectangle around floating windows and use
    that area to display non-floating windows.

  * `XMonad.Layout.BinarySpacePartition`

    Layout where new windows will split the focused window in half,
    based off of BSPWM.

  * `XMonad.Layout.Dwindle`

    Three layouts: The first, `Spiral`, is a reimplementation of
    `XMonad.Layout.Spiral.spiral` with, at least to me, more intuitive
    semantics.  The second, `Dwindle`, is inspired by a similar layout
    in awesome and produces the same sequence of decreasing window
    sizes as Spiral but pushes the smallest windows into a screen
    corner rather than the centre.  The third, `Squeeze` arranges all
    windows in one row or in one column, with geometrically decreasing
    sizes.

  * `XMonad.Layout.Hidden`

    Similar to `XMonad.Layout.Minimize` but completely removes windows
    from the window set so `XMonad.Layout.BoringWindows` isn't
    necessary.  Perfect companion to `XMonad.Layout.BinarySpacePartition`
    since it can be used to move windows to another part of the BSP tree.

  * `XMonad.Layout.IfMax`

    Provides `IfMax` layout, which will run one layout if there are
    maximum `N` windows on workspace, and another layout, when number
    of windows is greater than `N`.

  * `XMonad.Layout.PerScreen`

    Configure layouts based on the width of your screen; use your
    favorite multi-column layout for wide screens and a full-screen
    layout for small ones.

  * `XMonad.Layout.Stoppable`

    This module implements a special kind of layout modifier, which when
    applied to a layout, causes xmonad to stop all non-visible processes.
    In a way, this is a sledge-hammer for applications that drain power.
    For example, given a web browser on a stoppable workspace, once the
    workspace is hidden the web browser will be stopped.

  * `XMonad.Prompt.ConfirmPrompt`

    A module for setting up simple confirmation prompts for
    keybindings.

  * `XMonad.Prompt.Pass`

    This module provides 3 `XMonad.Prompt`s to ease passwords
    manipulation (generate, read, remove) via [pass][].

  * `XMonad.Util.RemoteWindows`

    This module implements a proper way of finding out whether the
    window is remote or local.

  * `XMonad.Util.SpawnNamedPipe`

    A module for spawning a pipe whose `Handle` lives in the xmonad state.

  * `XMonad.Util.WindowState`

    Functions for saving per-window data.

### Miscellaneous Changes

  * Fix issue #9: `XMonad.Prompt.Shell` `searchPredicate` is ignored,
    defaults to `isPrefixOf`

  * Fix moveHistory when alwaysHighlight is enabled

  * `XMonad.Actions.DynamicWorkspaceGroups` now exports `addRawWSGroup`

  * Side tabs were added to the tabbed layout

  * `XMonad/Layout/IndependentScreens` now exports `marshallSort`

  * `XMonad/Hooks/UrgencyHook` now exports `clearUrgency`

  * Exceptions are now caught when finding commands on `PATH` in `Prompt.Shell`

  * Switched to `Data.Default` wherever possible

  * `XMonad.Layout.IndependentScreens` now exports `whenCurrentOn`

  * `XMonad.Util.NamedActions` now exports `addDescrKeys'`

  * EWMH `DEMANDS_ATTENTION` support added to `UrgencyHook`

  * New `useTransientFor` modifier in `XMonad.Layout.TrackFloating`

  * Added the ability to remove arbitrary workspaces

## 0.9 (October 26, 2009)

### Updates that Require Changes in `xmonad.hs`

  * `XMonad.Hooks.EwmhDesktops` no longer uses `layoutHook`, the
    `ewmhDesktopsLayout` modifier has been removed from
    xmonad-contrib. It uses `logHook`, `handleEventHook`, and
    `startupHook` instead and provides a convenient function `ewmh` to
    add EWMH support to a `defaultConfig`.

  * Most `DynamicLog` users can continue with configs unchanged, but
    users of the quickbar functions `xmobar` or `dzen` will need to
    change `xmonad.hs`: their types have changed to allow easier
    composition with other `XConfig` modifiers. The `dynamicLogDzen`
    and `dynamicLogXmobar` functions have been removed.

  * `WindowGo` or `safeSpawn` users may need to change command lines
    due to `safeSpawn` changes.

  * People explicitly referencing the "SP" scratchpad workspace should
    change it to "NSP" which is also used by the new
    `Util.NamedScratchpad` module.

  * (Optional) People who explicitly use `swapMaster` in key or mouse
    bindings should change it to `shiftMaster`. It's the current
    default used where `swapMaster` had been used previously. It works
    better than `swapMaster` when using floating and tiled windows
    together on the same workspace.

## See Also

<https://wiki.haskell.org/Xmonad/Notable_changes_since_0.8>

[pass]: http://www.passwordstore.org/<|MERGE_RESOLUTION|>--- conflicted
+++ resolved
@@ -96,17 +96,14 @@
     Add adwaitaTheme and adwaitaDarkTheme to match their respective
     GTK themes.
 
-<<<<<<< HEAD
   * 'XMonad.Layout.BinarySpacePartition'
 
     Add a new `SplitShiftDirectional` message that allows moving windows by
     splitting its neighbours.
-=======
+
   * `XMonad.Prompt.FuzzyMatch`
 
     Make fuzzy sort show shorter strings first.
->>>>>>> 65e71538
-
 
 ## 0.15
 
